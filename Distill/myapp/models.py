from django.db import models
from django.urls import reverse
from django.conf import settings
import os
import re

class RuleTaskState(models.Model):
    TASK_STATUS = [
        ('pending', 'Pending'),
        ('processing', 'Processing'),
        ('completed', 'Completed'),
        ('failed', 'Failed'),
    ]

    document = models.ForeignKey('Document', on_delete=models.CASCADE, related_name='rule_tasks')
    rule_name = models.CharField(max_length=100)
    status = models.CharField(max_length=20, choices=TASK_STATUS, default='pending')
    state = models.IntegerField(default=0)
    processing_time = models.DurationField(null=True, blank=True)
    error_message = models.TextField(blank=True, null=True)
    created_at = models.DateTimeField(auto_now_add=True)
    updated_at = models.DateTimeField(auto_now=True)

    class Meta:
        ordering = ['created_at']

    def __str__(self):
        return f"{self.rule_name} - {self.status}"

class Document(models.Model):
    PROCESSING_STATUS = [
        ('UPLOADED', 'Uploaded'),
        ('PROCESSING', 'Processing'),
        ('COMPLETED', 'Completed'),
        ('FAILED', 'Failed'),
    ]

    original_file = models.FileField(upload_to='documents/')
    processed_file = models.FileField(upload_to='processed/', null=True, blank=True)
<<<<<<< HEAD
    pdf_file = models.FileField(upload_to='processed/', null=True, blank=True)
=======
    description = models.TextField(blank=True, null=True)  # NEW FIELD
>>>>>>> 9c25ec7b
    status = models.CharField(max_length=20, choices=PROCESSING_STATUS, default='UPLOADED')
    uploaded_at = models.DateTimeField(auto_now_add=True)
    processed_at = models.DateTimeField(null=True, blank=True)
    error_message = models.TextField(blank=True, null=True)
    progress = models.IntegerField(default=0)

    def __str__(self):
        return f"Document {self.id} - {self.status}"

    def get_absolute_url(self):
        # Don't redirect to process_status if processing
        if self.status == 'PROCESSING':
            return None
        return reverse('process_status', args=[str(self.id)])
    
    @property
    def file_path(self):
        """Returns the full path of the original file"""
        return os.path.join(settings.MEDIA_ROOT, str(self.original_file))
    
    @property
    def processed_file_path(self):
        """Returns the full path of the processed file"""
        return os.path.join(settings.MEDIA_ROOT, str(self.processed_file)) if self.processed_file else None
    
<<<<<<< HEAD
    @property
    def pdf_file_path(self):
        """Returns the full path of the PDF file"""
        return os.path.join(settings.MEDIA_ROOT, str(self.pdf_file)) if self.pdf_file else None
=======
    def get_clean_filename(self):
        """Returns cleaned filename without path, random prefix, and extension"""
        # Get just the filename from the full path
        filename = os.path.basename(str(self.original_file))
        
        # Remove the random prefix pattern (e.g., "1a_ryHc3Ao._")
        # Pattern: documents/[random]_[random]._
        filename = re.sub(r'^[^_]+_[^_]+\._', '', filename)
        
        # Remove file extension
        filename = os.path.splitext(filename)[0]
        
        # Replace underscores with spaces for better readability
        filename = filename.replace('_', ' ')
        
        return filename
>>>>>>> 9c25ec7b
<|MERGE_RESOLUTION|>--- conflicted
+++ resolved
@@ -37,11 +37,7 @@
 
     original_file = models.FileField(upload_to='documents/')
     processed_file = models.FileField(upload_to='processed/', null=True, blank=True)
-<<<<<<< HEAD
-    pdf_file = models.FileField(upload_to='processed/', null=True, blank=True)
-=======
     description = models.TextField(blank=True, null=True)  # NEW FIELD
->>>>>>> 9c25ec7b
     status = models.CharField(max_length=20, choices=PROCESSING_STATUS, default='UPLOADED')
     uploaded_at = models.DateTimeField(auto_now_add=True)
     processed_at = models.DateTimeField(null=True, blank=True)
@@ -67,12 +63,6 @@
         """Returns the full path of the processed file"""
         return os.path.join(settings.MEDIA_ROOT, str(self.processed_file)) if self.processed_file else None
     
-<<<<<<< HEAD
-    @property
-    def pdf_file_path(self):
-        """Returns the full path of the PDF file"""
-        return os.path.join(settings.MEDIA_ROOT, str(self.pdf_file)) if self.pdf_file else None
-=======
     def get_clean_filename(self):
         """Returns cleaned filename without path, random prefix, and extension"""
         # Get just the filename from the full path
@@ -88,5 +78,4 @@
         # Replace underscores with spaces for better readability
         filename = filename.replace('_', ' ')
         
-        return filename
->>>>>>> 9c25ec7b
+        return filename