--- conflicted
+++ resolved
@@ -1,201 +1,7 @@
 {% extends 'base.html' %}
 {% block title %}Processing — AKN Distill{% endblock %}
 
-{% block extra_css %}
-<style>
-    .task-progress {
-        transition: width 0.5s ease-in-out;
-    }
-    .task-item {
-        transition: all 0.3s ease-in-out;
-    }
-    .task-details {
-        font-size: 0.9em;
-    }
-</style>
-{% endblock %}
-
 {% block content %}
-<<<<<<< HEAD
-<div class="row">
-    <div class="col-md-8 offset-md-2">
-        <div class="card">
-            <div class="card-header">
-                <h2 class="mb-0">Document Processing Status</h2>
-            </div>
-            <div class="card-body">
-                <div class="mb-4">
-                    <h4>Status: <span class="badge {% if document.status == 'COMPLETED' %}bg-success{% elif document.status == 'FAILED' %}bg-danger{% else %}bg-info{% endif %}">
-                        {{ document.status }}
-                    </span></h4>
-                </div>
-
-                <div class="mb-3">
-                    <p><strong>Original File:</strong> {{ document.original_file.name }}</p>
-                    <p><strong>Uploaded:</strong> {{ document.uploaded_at|date:"F j, Y, g:i a" }}</p>
-                    {% if document.processed_at %}
-                        <p><strong>Processed:</strong> {{ document.processed_at|date:"F j, Y, g:i a" }}</p>
-                    {% endif %}
-                </div>
-
-                {% if document.status == 'COMPLETED' and document.processed_file %}
-                    <div class="alert alert-success">
-                        <h5 class="alert-heading">Processing Complete!</h5>
-                        <p>Your document has been successfully converted. You can now download the processed PDF.</p>
-                        <a href="{% url 'download_file' document.id %}" class="btn btn-success">
-                            <i class="bi bi-download"></i> Download PDF
-                        </a>
-                    </div>
-                {% elif document.status == 'FAILED' %}
-                    <div class="alert alert-danger">
-                        <h5 class="alert-heading">Processing Failed</h5>
-                        <p>{{ document.error_message|default:"An error occurred during processing." }}</p>
-                        <a href="{% url 'task' %}" class="btn btn-primary">Try Again</a>
-                    </div>
-                {% else %}
-                    <!-- Overall Progress Section -->
-                    <div class="mb-4">
-                        <h5>Overall Progress</h5>
-                        <div class="progress" style="height: 25px;">
-                            <div id="overall-progress" 
-                                 class="progress-bar progress-bar-striped progress-bar-animated task-progress" 
-                                 role="progressbar" 
-                                 style="width: 0%;"
-                                 aria-valuenow="0" 
-                                 aria-valuemin="0" 
-                                 aria-valuemax="100">0%</div>
-                        </div>
-                        <p id="overall-message" class="text-muted mt-2"></p>
-                    </div>
-
-                    <!-- Current Task Section -->
-                    <div class="card mb-4">
-                        <div class="card-header">
-                            <h6 class="mb-0">Current Task</h6>
-                        </div>
-                        <div class="card-body">
-                            <h6 id="current-task-name" class="card-title"></h6>
-                            <div class="progress mb-2">
-                                <div id="task-progress" 
-                                     class="progress-bar progress-bar-striped progress-bar-animated task-progress" 
-                                     role="progressbar" 
-                                     style="width: 0%;">0%</div>
-                            </div>
-                            <p id="task-message" class="card-text text-muted"></p>
-                        </div>
-                    </div>
-
-                    <!-- Task Queue Section -->
-                    <div class="card">
-                        <div class="card-header">
-                            <h6 class="mb-0">Task Queue</h6>
-                        </div>
-                        <div class="card-body p-0">
-                            <div id="task-list" class="list-group list-group-flush">
-                                <!-- Tasks will be populated here -->
-                            </div>
-                        </div>
-                    </div>
-
-                    <script>
-                        document.addEventListener('DOMContentLoaded', function() {
-                            const documentId = '{{ document.id }}';
-                            const socket = new WebSocket(`ws://${window.location.host}/ws/process/${documentId}/`);
-                            
-                            const statusClasses = {
-                                'pending': 'bg-secondary',
-                                'processing': 'bg-primary',
-                                'completed': 'bg-success',
-                                'failed': 'bg-danger'
-                            };
-
-                            socket.onmessage = function(e) {
-                                const data = JSON.parse(e.data);
-                                
-                                if (data.type === 'processing_update') {
-                                    // Update overall progress
-                                    updateProgress('overall-progress', data.progress);
-                                    document.getElementById('overall-message').textContent = data.message;
-                                    
-                                    if (data.task_details) {
-                                        const { current_task, task_progress, completed_tasks, total_tasks } = data.task_details;
-                                        
-                                        // Update current task
-                                        document.getElementById('current-task-name').textContent = current_task;
-                                        updateProgress('task-progress', task_progress);
-                                        
-                                        // Update task list
-                                        updateTaskList(data.task_details);
-                                    }
-                                } else if (data.type === 'processing_complete') {
-                                    location.reload(); // Refresh to show final state
-                                }
-                            };
-
-                            function updateProgress(elementId, progress) {
-                                const progressBar = document.getElementById(elementId);
-                                const percentage = Math.round(progress);
-                                progressBar.style.width = `${percentage}%`;
-                                progressBar.textContent = `${percentage}%`;
-                                progressBar.setAttribute('aria-valuenow', percentage);
-                            }
-
-                            function updateTaskList(details) {
-                                const { completed_tasks, total_tasks, current_task } = details;
-                                const taskList = document.getElementById('task-list');
-                                taskList.innerHTML = '';
-                                
-                                for (let i = 0; i < total_tasks; i++) {
-                                    const status = i < completed_tasks ? 'completed' 
-                                                : i === completed_tasks ? 'processing'
-                                                : 'pending';
-                                    
-                                    const item = document.createElement('div');
-                                    item.className = `list-group-item d-flex justify-content-between align-items-center task-item`;
-                                    
-                                    const taskName = i === completed_tasks ? current_task : `Task ${i + 1}`;
-                                    const statusBadge = statusClasses[status] || 'bg-secondary';
-                                    
-                                    item.innerHTML = `
-                                        <div>
-                                            <strong>${taskName}</strong>
-                                            <div class="task-details text-muted">
-                                                ${status === 'processing' ? 'In Progress...' : 
-                                                  status === 'completed' ? 'Completed' : 'Waiting'}
-                                            </div>
-                                        </div>
-                                        <span class="badge ${statusBadge}">${status}</span>
-                                    `;
-                                    
-                                    taskList.appendChild(item);
-                                }
-                            }
-
-                            socket.onerror = function(error) {
-                                console.error('WebSocket Error:', error);
-                                showError('Connection error occurred. Please refresh the page.');
-                            };
-                            
-                            socket.onclose = function(e) {
-                                if (!e.wasClean) {
-                                    showError('Connection lost. Please refresh the page.');
-                                }
-                            };
-
-                            function showError(message) {
-                                const alertDiv = document.createElement('div');
-                                alertDiv.className = 'alert alert-danger mt-3';
-                                alertDiv.textContent = message;
-                                document.querySelector('.card-body').appendChild(alertDiv);
-                            }
-                        });
-                    </script>
-                {% endif %}
-
-                <div class="mt-3">
-                    <a href="{% url 'task' %}" class="btn btn-outline-primary">Upload Another Document</a>
-                </div>
-=======
 <div class="container px-2 px-lg-4" id="doc-meta" data-doc-id="{{ document.id }}">
   <div class="d-flex align-items-center justify-content-between mt-3 mb-3">
     <h1 class="h3 mb-0">Document Processing</h1>
@@ -217,7 +23,6 @@
             <div class="small text-muted">
               Uploaded {{ document.uploaded_at|date:"Y-m-d H:i" }}
               {% if document.processed_at %} · Processed {{ document.processed_at|date:"Y-m-d H:i" }}{% endif %}
->>>>>>> 9c25ec7b
             </div>
           </div>
         </div>
