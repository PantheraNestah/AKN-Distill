{% extends 'base.html' %}
{% block title %}Process Document — AKN Distill{% endblock %}

{% block content %}
<h1 class="mb-3">Process Document</h1>

<ul class="nav nav-tabs mb-3" role="tablist">
  <li class="nav-item" role="presentation">
    <button class="nav-link active" id="tab-upload" data-bs-toggle="tab" data-bs-target="#pane-upload" type="button" role="tab">Upload</button>
  </li>
  <li class="nav-item" role="presentation">
    <button class="nav-link" id="tab-preview" data-bs-toggle="tab" data-bs-target="#pane-preview" type="button" role="tab">Preview</button>
  </li>
  <li class="nav-item" role="presentation">
    <button class="nav-link" id="tab-download" data-bs-toggle="tab" data-bs-target="#pane-download" type="button" role="tab">Download</button>
  </li>
</ul>

<div class="card border-0 shadow-sm">
  <div class="card-body">
    <form method="post" enctype="multipart/form-data" id="processForm">
      {% csrf_token %}

<<<<<<< HEAD
                <div class="mb-4">
                    <h5>Processing Rules</h5>
                    <div class="alert alert-info">
                        <i class="bi bi-info-circle"></i> Select at least one rule to process your document.
                    </div>
                    <div class="form-check mb-2">
                        <input class="form-check-input rule-checkbox" type="checkbox" name="rules" value="no_space_after_number_all_lists_fix" id="rule1">
                        <label class="form-check-label" for="rule1">
                            1. Remove Space After All List Numbers
                            <small class="text-muted d-block">Removes space after numbers in all list levels</small>
                        </label>
                    </div>

                    <div class="form-check mb-2">
                        <input class="form-check-input rule-checkbox" type="checkbox" name="rules" value="enforce_list_left_indents_level1to3" id="rule2">
                        <label class="form-check-label" for="rule2">
                            2. Enforce List Level Indents (1-3)
                            <small class="text-muted d-block">Sets consistent indents for list levels 1-3 (0.3, 0.6, 0.9 inches)</small>
                        </label>
                    </div>

                    <div class="form-check mb-2">
                        <input class="form-check-input rule-checkbox" type="checkbox" name="rules" value="remove_all_tabs" id="rule3">
                        <label class="form-check-label" for="rule3">
                            3. Remove All Tab Characters
                            <small class="text-muted d-block">Removes all tab characters to prevent formatting inconsistencies</small>
                        </label>
                    </div>

                    <div class="form-check mb-2">
                        <input class="form-check-input rule-checkbox" type="checkbox" name="rules" value="lists_dot_to_emdash" id="rule4">
                        <label class="form-check-label" for="rule4">
                            4. Convert List Numbers to Em Dashes
                            <small class="text-muted d-block">Converts numbered list items to use em dashes instead of dots</small>
                        </label>
                    </div>

                    <div class="form-check mb-2">
                        <input class="form-check-input rule-checkbox" type="checkbox" name="rules" value="remove_spaces_around_em_dash" id="rule5">
                        <label class="form-check-label" for="rule5">
                            5. Remove Spaces Around Em Dashes
                            <small class="text-muted d-block">Removes extra spaces around em dashes for cleaner formatting</small>
                        </label>
                    </div>

                    <div class="form-check mb-2">
                        <input class="form-check-input rule-checkbox" type="checkbox" name="rules" value="enforce_numeric_alignment_all_lists" id="rule6">
                        <label class="form-check-label" for="rule6">
                            6. Enforce Numeric List Alignment
                            <small class="text-muted d-block">Ensures consistent right-alignment of numbers in all list levels</small>
                        </label>
                    </div>

                    <div class="form-check mb-2">
                        <input class="form-check-input rule-checkbox" type="checkbox" name="rules" value="add_space_before_emdash_paragraphs" id="rule7">
                        <label class="form-check-label" for="rule7">
                            7. Add Space Before Em Dash Paragraphs
                            <small class="text-muted d-block">Adds leading space to paragraphs where second character is an em dash (e.g., "1—Text" becomes " 1—Text")</small>
                        </label>
                    </div>
                </div>
=======
      <div class="tab-content">
        <!-- Upload -->
        <div class="tab-pane fade show active" id="pane-upload" role="tabpanel" aria-labelledby="tab-upload">
          <div class="mb-4">
            <label for="document" class="form-label">Upload Document (.docx)</label>
            <input type="file" class="form-control" id="document" name="document" accept=".docx" required>
            <div class="form-text">Tip: Latest AKN-formatted output gives best results.</div>
          </div>
>>>>>>> 9c25ec7b

          <div class="mb-4">
            <label for="description" class="form-label">Description (Optional)</label>
            <textarea class="form-control" id="description" name="description" rows="3" placeholder="Short note to identify this document..."></textarea>
          </div>

          <button type="button" class="btn btn-outline-primary" id="toPreview">
            Next: Preview <i class="bi bi-arrow-right-short ms-1"></i>
          </button>
        </div>

<<<<<<< HEAD
            <!-- Status Container -->
            <div id="statusContainer" class="mt-4">
                <!-- Processing Overlay -->
                <div id="processingOverlay" style="display: none;">
                    <div class="card">
                        <div class="card-body text-center">
                            <h5 id="processingStatus" class="mb-3">Processing document...</h5>
                            
                            <!-- Overall Progress -->
                            <div class="mb-3">
                                <div class="progress" style="height: 20px;">
                                    <div id="overallProgress" class="progress-bar progress-bar-striped progress-bar-animated" 
                                         role="progressbar" style="width: 0%">
                                        <span class="progress-text">0%</span>
                                    </div>
                                </div>
                            </div>

                            <!-- Rule Processing Status -->
                            <div id="ruleProgress" class="text-start mb-3">
                                <!-- Rule status items will be inserted here -->
                            </div>

                            <div id="processingTime" class="small text-muted">Time elapsed: 0 seconds</div>
                        </div>
                    </div>
=======
        <!-- Preview -->
        <div class="tab-pane fade" id="pane-preview" role="tabpanel" aria-labelledby="tab-preview">
          <div class="row g-4">
            <div class="col-lg-7">
              <div class="border rounded p-3">
                <h6 class="mb-2">Quick Preview</h6>
                <p class="text-muted small mb-2" id="fileInfo">No file selected yet.</p>
                <div class="alert alert-secondary py-2 mb-0">
                  Browser preview for .docx is limited. You can still select rules and apply formatting.
>>>>>>> 9c25ec7b
                </div>
              </div>
            </div>

<<<<<<< HEAD
                <!-- Result Section -->
                <div id="resultSection" style="display: none;">
                    <div class="card border-success">
                        <div class="card-header bg-success text-white">
                            <i class="bi bi-check-circle-fill me-2"></i>Processing Complete
                        </div>
                        <div class="card-body">
                            <h5 class="card-title" id="completionMessage">Document processed successfully!</h5>
                            <p class="card-text" id="processingStats"></p>
                            <div class="d-flex gap-2">
                                <a id="downloadWordLink" href="#" class="btn btn-success">
                                    <i class="bi bi-file-earmark-word me-1"></i>Download Word (.docx)
                                </a>
                                <a id="downloadPdfLink" href="#" class="btn btn-danger">
                                    <i class="bi bi-file-earmark-pdf me-1"></i>Download PDF
                                </a>
                                <a id="viewDetailsLink" href="#" class="btn btn-primary">
                                    <i class="bi bi-eye me-1"></i>View Details
                                </a>
                            </div>
                        </div>
                    </div>
                </div>
=======
            <div class="col-lg-5">
              <h6 class="mb-3">Processing Rules</h6>
>>>>>>> 9c25ec7b

              <div class="form-check mb-2">
                <input class="form-check-input rule-checkbox" type="checkbox" name="rules" value="fix_aos_all_parts" id="rule1" checked>
                <label class="form-check-label" for="rule1">Add em-dash in section listings</label>
              </div>
              <div class="form-check mb-2">
                <input class="form-check-input rule-checkbox" type="checkbox" name="rules" value="follow_number_with_none_level2" id="rule2">
                <label class="form-check-label" for="rule2">Remove space after list numbers</label>
              </div>
              <div class="form-check mb-2">
                <input class="form-check-input rule-checkbox" type="checkbox" name="rules" value="follow_number_with_none_level3" id="rule3">
                <label class="form-check-label" for="rule3">Fix paragraph indentation (0.5 cm hanging)</label>
              </div>
              <div class="form-check mb-3">
                <input class="form-check-input rule-checkbox" type="checkbox" name="rules" value="tighten_level3_spacing" id="rule4">
                <label class="form-check-label" for="rule4">Tighten level 3 spacing</label>
              </div>

              <button type="submit" id="applyBtn" class="btn btn-primary" disabled>
                <i class="bi bi-magic me-1"></i> Apply Formatting
              </button>
            </div>
          </div>

          <!-- Inline status -->
          <div id="statusWrap" class="mt-4" style="display:none;">
            <div class="progress mb-2">
              <div class="progress-bar progress-bar-striped progress-bar-animated" style="width:100%"></div>
            </div>
            <div class="small text-muted" id="statusText">Processing…</div>
          </div>
        </div>

        <!-- Download -->
        <div class="tab-pane fade" id="pane-download" role="tabpanel" aria-labelledby="tab-download">
          <p class="text-muted">Once processing completes you can choose a format:</p>
          <div class="d-flex gap-2">
            <a href="#" id="dlPdf" class="btn btn-success disabled" aria-disabled="true">
              <i class="bi bi-filetype-pdf me-1"></i> PDF
            </a>
            <a href="#" id="dlDocx" class="btn btn-outline-secondary disabled" aria-disabled="true" title="Coming soon">
              <i class="bi bi-filetype-docx me-1"></i> DOCX
            </a>
          </div>
        </div>
      </div>
    </form>
  </div>
</div>

<script>
<<<<<<< HEAD
document.addEventListener('DOMContentLoaded', function() {
    const form = document.querySelector('form');
    const submitBtn = document.getElementById('submitBtn');
    const processingOverlay = document.getElementById('processingOverlay');
    const resultSection = document.getElementById('resultSection');
    const processingStatus = document.getElementById('processingStatus');
    const downloadWordLink = document.getElementById('downloadWordLink');
    const downloadPdfLink = document.getElementById('downloadPdfLink');
    const viewDetailsLink = document.getElementById('viewDetailsLink');
    
    form.addEventListener('submit', async function(e) {
        e.preventDefault();
        
        // Show processing overlay
        submitBtn.disabled = true;
        processingOverlay.style.display = 'block';
        resultSection.style.display = 'none';
        
        // Submit form data
        const formData = new FormData(form);
        try {
            const response = await fetch('', {
                method: 'POST',
                body: formData
            });
            
            const data = await response.json();
            if (data.document_id) {
                // Start polling for status
                pollDocumentStatus(data.document_id);
            } else {
                throw new Error(data.error || 'Unknown error occurred');
            }
        } catch (error) {
            console.error('Error:', error);
            processingStatus.textContent = 'Error: ' + error.message;
            submitBtn.disabled = false;
        }
    });
    
    // Function to update progress UI
    function updateProgress(data) {
        // Update overall progress bar
        const progressBar = document.getElementById('overallProgress');
        const progress = Math.round(data.progress || 0);
        progressBar.style.width = `${progress}%`;
        progressBar.querySelector('.progress-text').textContent = `${progress}%`;

        // Update individual rule progress
        const ruleProgress = document.getElementById('ruleProgress');
        ruleProgress.innerHTML = ''; // Clear existing items
        
        if (data.tasks) {
            data.tasks.forEach((task, index) => {
                const statusClass = {
                    'pending': 'text-muted',
                    'processing': 'text-primary',
                    'completed': 'text-success',
                    'failed': 'text-danger'
                }[task.status];

                const statusIcon = {
                    'pending': 'clock',
                    'processing': 'arrow-clockwise',
                    'completed': 'check-circle-fill',
                    'failed': 'x-circle-fill'
                }[task.status];

                const item = document.createElement('div');
                item.className = 'mb-2';
                item.innerHTML = `
                    <div class="d-flex align-items-center gap-2">
                        <i class="bi bi-${statusIcon} ${statusClass}"></i>
                        <span class="${statusClass}">${task.rule_name}</span>
                        ${task.processing_time ? `<small class="text-muted">(${task.processing_time})</small>` : ''}
                    </div>
                    ${task.error_message ? `<small class="text-danger">${task.error_message}</small>` : ''}
                `;
                ruleProgress.appendChild(item);
            });
        }
    }

    async function pollDocumentStatus(documentId) {
        const pollInterval = 1000; // Poll every second
        let retryCount = 0;
        const maxRetries = 900; // 15 minutes maximum
        const startTime = new Date();
        
        // Start updating elapsed time
        const timeCounter = setInterval(() => {
            const elapsed = Math.round((new Date() - startTime) / 1000);
            document.getElementById('processingTime').textContent = `Time elapsed: ${elapsed} seconds`;
        }, 1000);

        const poll = async () => {
            try {
                const response = await fetch(`/document/${documentId}/status/`);
                const data = await response.json();
                
                if (data.is_complete) {
                    clearInterval(timeCounter);
                    
                    if (data.status === 'COMPLETED') {
                        // Update UI elements
                        processingOverlay.style.display = 'none';
                        resultSection.style.display = 'block';
                        errorSection.style.display = 'none';
                        
                        // Set up download links for both Word and PDF
                        downloadWordLink.href = data.processed_file_url;
                        downloadPdfLink.href = data.pdf_file_url;
                        viewDetailsLink.href = `/document/${documentId}/`;
                        
                        // Show completion stats
                        const completedAt = new Date(data.processed_at);
                        const timeTaken = Math.round((completedAt - startTime) / 1000);
                        document.getElementById('processingStats').textContent = 
                            `Processing completed in ${timeTaken} seconds`;
                        
                        // Update final progress
                        updateProgress(data);
                        
                        // Automatically redirect after 3 seconds
                        setTimeout(() => {
                            window.location.href = `/document/${documentId}/`;
                        }, 3000);
                    } else {
                        // Show error section
                        processingOverlay.style.display = 'none';
                        resultSection.style.display = 'none';
                        errorSection.style.display = 'block';
                        document.getElementById('errorMessage').textContent = 
                            data.error_message || 'Processing failed';
                        submitBtn.disabled = false;
                    }
                } else if (retryCount < maxRetries) {
                    // Update progress UI
                    updateProgress(data);
                    
                    // Update processing message
                    const minutes = Math.floor(retryCount / 60);
                    const seconds = retryCount % 60;
                    processingStatus.textContent = minutes > 0 ? 
                        `Processing document... (${minutes}m ${seconds}s)` :
                        `Processing document... (${seconds}s)`;
                    retryCount++;
                    setTimeout(poll, pollInterval);
                } else {
                    // Show timeout error
                    clearInterval(timeCounter);
                    processingOverlay.style.display = 'none';
                    errorSection.style.display = 'block';
                    document.getElementById('errorMessage').textContent = 
                        'Processing timed out. Please try again.';
                    submitBtn.disabled = false;
                }
            } catch (error) {
                clearInterval(timeCounter);
                console.error('Polling error:', error);
                processingOverlay.style.display = 'none';
                errorSection.style.display = 'block';
                document.getElementById('errorMessage').textContent = 
                    'Error checking status: ' + error.message;
                submitBtn.disabled = false;
            }
        };
=======
(function(){
  const form = document.getElementById('processForm');
  const toPreviewBtn = document.getElementById('toPreview');
  const previewTabBtn = document.getElementById('tab-preview');
  const downloadTabBtn = document.getElementById('tab-download');

  const applyBtn = document.getElementById('applyBtn');
  const fileInput = document.getElementById('document');
  const fileInfo = document.getElementById('fileInfo');

  const statusWrap = document.getElementById('statusWrap');
  const statusText = document.getElementById('statusText');
  const dlPdf = document.getElementById('dlPdf');
  const dlDocx = document.getElementById('dlDocx');
>>>>>>> 9c25ec7b

  // Move to Preview tab only if a file is chosen
  toPreviewBtn?.addEventListener('click', () => {
    if(!fileInput.files.length){
      alert('Please choose a .docx file first.');
      return;
    }
    const f = fileInput.files[0];
    fileInfo.textContent = `${f.name} • ${(f.size/1024/1024).toFixed(2)} MB`;
    new bootstrap.Tab(previewTabBtn).show();
  });

  // Enable Apply button when any rule is checked
  const syncApply = () => {
    const any = Array.from(document.querySelectorAll('.rule-checkbox')).some(cb => cb.checked);
    applyBtn.disabled = !any;
  };
  document.querySelectorAll('.rule-checkbox').forEach(cb => cb.addEventListener('change', syncApply));
  syncApply();

  // Intercept submit to avoid navigating to JSON
  form.addEventListener('submit', async function(e){
    e.preventDefault();

    if(!fileInput.files.length){
      alert('Please choose a .docx file first.');
      return;
    }

    applyBtn.disabled = true;
    statusWrap.style.display = 'block';
    statusText.textContent = 'Starting…';

    try {
      const fd = new FormData(form);
      const res = await fetch('', { method: 'POST', body: fd });
      const data = await res.json();
      if (!res.ok) throw new Error(data.error || 'Failed to start processing');
      if (!data.document_id) throw new Error('No document id returned');

      pollStatus(data.document_id);
    } catch (err) {
      statusText.textContent = 'Error: ' + err.message;
      applyBtn.disabled = false;
    }
  });

  // Poll the status endpoint until complete
  async function pollStatus(id){
    let tries = 0, maxTries = 60 * 5; // 5 minutes
    const tick = async () => {
      try {
        const res = await fetch(`/document/${id}/status/`);
        const data = await res.json();

        if (data.is_complete){
          if (data.status === 'COMPLETED'){
            statusText.textContent = 'Completed.';
            // Enable PDF download
            if (data.processed_file_url){
              dlPdf.classList.remove('disabled');
              dlPdf.removeAttribute('aria-disabled');
              dlPdf.href = data.processed_file_url;
            }
            // Switch to Download tab
            new bootstrap.Tab(downloadTabBtn).show();

            // Optional: take user to detail page after 2.5s
            setTimeout(()=>{ window.location.href = `/document/${id}/`; }, 2500);
          } else {
            statusText.textContent = data.error_message || 'Processing failed.';
            applyBtn.disabled = false;
          }
          return;
        }

        tries++;
        statusText.textContent = 'Processing… (' + tries + 's)';
        if (tries < maxTries) setTimeout(tick, 1000);
        else {
          statusText.textContent = 'Timed out. Please open the document details page to check progress.';
          applyBtn.disabled = false;
        }
      } catch (e) {
        statusText.textContent = 'Polling error: ' + e.message;
        applyBtn.disabled = false;
      }
    };
    tick();
  }
})();
</script>
{% endblock %}<|MERGE_RESOLUTION|>--- conflicted
+++ resolved
@@ -21,69 +21,6 @@
     <form method="post" enctype="multipart/form-data" id="processForm">
       {% csrf_token %}
 
-<<<<<<< HEAD
-                <div class="mb-4">
-                    <h5>Processing Rules</h5>
-                    <div class="alert alert-info">
-                        <i class="bi bi-info-circle"></i> Select at least one rule to process your document.
-                    </div>
-                    <div class="form-check mb-2">
-                        <input class="form-check-input rule-checkbox" type="checkbox" name="rules" value="no_space_after_number_all_lists_fix" id="rule1">
-                        <label class="form-check-label" for="rule1">
-                            1. Remove Space After All List Numbers
-                            <small class="text-muted d-block">Removes space after numbers in all list levels</small>
-                        </label>
-                    </div>
-
-                    <div class="form-check mb-2">
-                        <input class="form-check-input rule-checkbox" type="checkbox" name="rules" value="enforce_list_left_indents_level1to3" id="rule2">
-                        <label class="form-check-label" for="rule2">
-                            2. Enforce List Level Indents (1-3)
-                            <small class="text-muted d-block">Sets consistent indents for list levels 1-3 (0.3, 0.6, 0.9 inches)</small>
-                        </label>
-                    </div>
-
-                    <div class="form-check mb-2">
-                        <input class="form-check-input rule-checkbox" type="checkbox" name="rules" value="remove_all_tabs" id="rule3">
-                        <label class="form-check-label" for="rule3">
-                            3. Remove All Tab Characters
-                            <small class="text-muted d-block">Removes all tab characters to prevent formatting inconsistencies</small>
-                        </label>
-                    </div>
-
-                    <div class="form-check mb-2">
-                        <input class="form-check-input rule-checkbox" type="checkbox" name="rules" value="lists_dot_to_emdash" id="rule4">
-                        <label class="form-check-label" for="rule4">
-                            4. Convert List Numbers to Em Dashes
-                            <small class="text-muted d-block">Converts numbered list items to use em dashes instead of dots</small>
-                        </label>
-                    </div>
-
-                    <div class="form-check mb-2">
-                        <input class="form-check-input rule-checkbox" type="checkbox" name="rules" value="remove_spaces_around_em_dash" id="rule5">
-                        <label class="form-check-label" for="rule5">
-                            5. Remove Spaces Around Em Dashes
-                            <small class="text-muted d-block">Removes extra spaces around em dashes for cleaner formatting</small>
-                        </label>
-                    </div>
-
-                    <div class="form-check mb-2">
-                        <input class="form-check-input rule-checkbox" type="checkbox" name="rules" value="enforce_numeric_alignment_all_lists" id="rule6">
-                        <label class="form-check-label" for="rule6">
-                            6. Enforce Numeric List Alignment
-                            <small class="text-muted d-block">Ensures consistent right-alignment of numbers in all list levels</small>
-                        </label>
-                    </div>
-
-                    <div class="form-check mb-2">
-                        <input class="form-check-input rule-checkbox" type="checkbox" name="rules" value="add_space_before_emdash_paragraphs" id="rule7">
-                        <label class="form-check-label" for="rule7">
-                            7. Add Space Before Em Dash Paragraphs
-                            <small class="text-muted d-block">Adds leading space to paragraphs where second character is an em dash (e.g., "1—Text" becomes " 1—Text")</small>
-                        </label>
-                    </div>
-                </div>
-=======
       <div class="tab-content">
         <!-- Upload -->
         <div class="tab-pane fade show active" id="pane-upload" role="tabpanel" aria-labelledby="tab-upload">
@@ -92,7 +29,6 @@
             <input type="file" class="form-control" id="document" name="document" accept=".docx" required>
             <div class="form-text">Tip: Latest AKN-formatted output gives best results.</div>
           </div>
->>>>>>> 9c25ec7b
 
           <div class="mb-4">
             <label for="description" class="form-label">Description (Optional)</label>
@@ -104,34 +40,6 @@
           </button>
         </div>
 
-<<<<<<< HEAD
-            <!-- Status Container -->
-            <div id="statusContainer" class="mt-4">
-                <!-- Processing Overlay -->
-                <div id="processingOverlay" style="display: none;">
-                    <div class="card">
-                        <div class="card-body text-center">
-                            <h5 id="processingStatus" class="mb-3">Processing document...</h5>
-                            
-                            <!-- Overall Progress -->
-                            <div class="mb-3">
-                                <div class="progress" style="height: 20px;">
-                                    <div id="overallProgress" class="progress-bar progress-bar-striped progress-bar-animated" 
-                                         role="progressbar" style="width: 0%">
-                                        <span class="progress-text">0%</span>
-                                    </div>
-                                </div>
-                            </div>
-
-                            <!-- Rule Processing Status -->
-                            <div id="ruleProgress" class="text-start mb-3">
-                                <!-- Rule status items will be inserted here -->
-                            </div>
-
-                            <div id="processingTime" class="small text-muted">Time elapsed: 0 seconds</div>
-                        </div>
-                    </div>
-=======
         <!-- Preview -->
         <div class="tab-pane fade" id="pane-preview" role="tabpanel" aria-labelledby="tab-preview">
           <div class="row g-4">
@@ -141,39 +49,12 @@
                 <p class="text-muted small mb-2" id="fileInfo">No file selected yet.</p>
                 <div class="alert alert-secondary py-2 mb-0">
                   Browser preview for .docx is limited. You can still select rules and apply formatting.
->>>>>>> 9c25ec7b
                 </div>
               </div>
             </div>
 
-<<<<<<< HEAD
-                <!-- Result Section -->
-                <div id="resultSection" style="display: none;">
-                    <div class="card border-success">
-                        <div class="card-header bg-success text-white">
-                            <i class="bi bi-check-circle-fill me-2"></i>Processing Complete
-                        </div>
-                        <div class="card-body">
-                            <h5 class="card-title" id="completionMessage">Document processed successfully!</h5>
-                            <p class="card-text" id="processingStats"></p>
-                            <div class="d-flex gap-2">
-                                <a id="downloadWordLink" href="#" class="btn btn-success">
-                                    <i class="bi bi-file-earmark-word me-1"></i>Download Word (.docx)
-                                </a>
-                                <a id="downloadPdfLink" href="#" class="btn btn-danger">
-                                    <i class="bi bi-file-earmark-pdf me-1"></i>Download PDF
-                                </a>
-                                <a id="viewDetailsLink" href="#" class="btn btn-primary">
-                                    <i class="bi bi-eye me-1"></i>View Details
-                                </a>
-                            </div>
-                        </div>
-                    </div>
-                </div>
-=======
             <div class="col-lg-5">
               <h6 class="mb-3">Processing Rules</h6>
->>>>>>> 9c25ec7b
 
               <div class="form-check mb-2">
                 <input class="form-check-input rule-checkbox" type="checkbox" name="rules" value="fix_aos_all_parts" id="rule1" checked>
@@ -225,175 +106,6 @@
 </div>
 
 <script>
-<<<<<<< HEAD
-document.addEventListener('DOMContentLoaded', function() {
-    const form = document.querySelector('form');
-    const submitBtn = document.getElementById('submitBtn');
-    const processingOverlay = document.getElementById('processingOverlay');
-    const resultSection = document.getElementById('resultSection');
-    const processingStatus = document.getElementById('processingStatus');
-    const downloadWordLink = document.getElementById('downloadWordLink');
-    const downloadPdfLink = document.getElementById('downloadPdfLink');
-    const viewDetailsLink = document.getElementById('viewDetailsLink');
-    
-    form.addEventListener('submit', async function(e) {
-        e.preventDefault();
-        
-        // Show processing overlay
-        submitBtn.disabled = true;
-        processingOverlay.style.display = 'block';
-        resultSection.style.display = 'none';
-        
-        // Submit form data
-        const formData = new FormData(form);
-        try {
-            const response = await fetch('', {
-                method: 'POST',
-                body: formData
-            });
-            
-            const data = await response.json();
-            if (data.document_id) {
-                // Start polling for status
-                pollDocumentStatus(data.document_id);
-            } else {
-                throw new Error(data.error || 'Unknown error occurred');
-            }
-        } catch (error) {
-            console.error('Error:', error);
-            processingStatus.textContent = 'Error: ' + error.message;
-            submitBtn.disabled = false;
-        }
-    });
-    
-    // Function to update progress UI
-    function updateProgress(data) {
-        // Update overall progress bar
-        const progressBar = document.getElementById('overallProgress');
-        const progress = Math.round(data.progress || 0);
-        progressBar.style.width = `${progress}%`;
-        progressBar.querySelector('.progress-text').textContent = `${progress}%`;
-
-        // Update individual rule progress
-        const ruleProgress = document.getElementById('ruleProgress');
-        ruleProgress.innerHTML = ''; // Clear existing items
-        
-        if (data.tasks) {
-            data.tasks.forEach((task, index) => {
-                const statusClass = {
-                    'pending': 'text-muted',
-                    'processing': 'text-primary',
-                    'completed': 'text-success',
-                    'failed': 'text-danger'
-                }[task.status];
-
-                const statusIcon = {
-                    'pending': 'clock',
-                    'processing': 'arrow-clockwise',
-                    'completed': 'check-circle-fill',
-                    'failed': 'x-circle-fill'
-                }[task.status];
-
-                const item = document.createElement('div');
-                item.className = 'mb-2';
-                item.innerHTML = `
-                    <div class="d-flex align-items-center gap-2">
-                        <i class="bi bi-${statusIcon} ${statusClass}"></i>
-                        <span class="${statusClass}">${task.rule_name}</span>
-                        ${task.processing_time ? `<small class="text-muted">(${task.processing_time})</small>` : ''}
-                    </div>
-                    ${task.error_message ? `<small class="text-danger">${task.error_message}</small>` : ''}
-                `;
-                ruleProgress.appendChild(item);
-            });
-        }
-    }
-
-    async function pollDocumentStatus(documentId) {
-        const pollInterval = 1000; // Poll every second
-        let retryCount = 0;
-        const maxRetries = 900; // 15 minutes maximum
-        const startTime = new Date();
-        
-        // Start updating elapsed time
-        const timeCounter = setInterval(() => {
-            const elapsed = Math.round((new Date() - startTime) / 1000);
-            document.getElementById('processingTime').textContent = `Time elapsed: ${elapsed} seconds`;
-        }, 1000);
-
-        const poll = async () => {
-            try {
-                const response = await fetch(`/document/${documentId}/status/`);
-                const data = await response.json();
-                
-                if (data.is_complete) {
-                    clearInterval(timeCounter);
-                    
-                    if (data.status === 'COMPLETED') {
-                        // Update UI elements
-                        processingOverlay.style.display = 'none';
-                        resultSection.style.display = 'block';
-                        errorSection.style.display = 'none';
-                        
-                        // Set up download links for both Word and PDF
-                        downloadWordLink.href = data.processed_file_url;
-                        downloadPdfLink.href = data.pdf_file_url;
-                        viewDetailsLink.href = `/document/${documentId}/`;
-                        
-                        // Show completion stats
-                        const completedAt = new Date(data.processed_at);
-                        const timeTaken = Math.round((completedAt - startTime) / 1000);
-                        document.getElementById('processingStats').textContent = 
-                            `Processing completed in ${timeTaken} seconds`;
-                        
-                        // Update final progress
-                        updateProgress(data);
-                        
-                        // Automatically redirect after 3 seconds
-                        setTimeout(() => {
-                            window.location.href = `/document/${documentId}/`;
-                        }, 3000);
-                    } else {
-                        // Show error section
-                        processingOverlay.style.display = 'none';
-                        resultSection.style.display = 'none';
-                        errorSection.style.display = 'block';
-                        document.getElementById('errorMessage').textContent = 
-                            data.error_message || 'Processing failed';
-                        submitBtn.disabled = false;
-                    }
-                } else if (retryCount < maxRetries) {
-                    // Update progress UI
-                    updateProgress(data);
-                    
-                    // Update processing message
-                    const minutes = Math.floor(retryCount / 60);
-                    const seconds = retryCount % 60;
-                    processingStatus.textContent = minutes > 0 ? 
-                        `Processing document... (${minutes}m ${seconds}s)` :
-                        `Processing document... (${seconds}s)`;
-                    retryCount++;
-                    setTimeout(poll, pollInterval);
-                } else {
-                    // Show timeout error
-                    clearInterval(timeCounter);
-                    processingOverlay.style.display = 'none';
-                    errorSection.style.display = 'block';
-                    document.getElementById('errorMessage').textContent = 
-                        'Processing timed out. Please try again.';
-                    submitBtn.disabled = false;
-                }
-            } catch (error) {
-                clearInterval(timeCounter);
-                console.error('Polling error:', error);
-                processingOverlay.style.display = 'none';
-                errorSection.style.display = 'block';
-                document.getElementById('errorMessage').textContent = 
-                    'Error checking status: ' + error.message;
-                submitBtn.disabled = false;
-            }
-        };
-=======
 (function(){
   const form = document.getElementById('processForm');
   const toPreviewBtn = document.getElementById('toPreview');
@@ -408,7 +120,6 @@
   const statusText = document.getElementById('statusText');
   const dlPdf = document.getElementById('dlPdf');
   const dlDocx = document.getElementById('dlDocx');
->>>>>>> 9c25ec7b
 
   // Move to Preview tab only if a file is chosen
   toPreviewBtn?.addEventListener('click', () => {
